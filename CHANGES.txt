--- conflicted
+++ resolved
@@ -1,4 +1,3 @@
-<<<<<<< HEAD
 1.3.0 M2
  * Support for loading, saving and mapping Cassandra tuples (SPARKC-172)
  * Support for mapping case classes to UDTs on saving (SPARKC-190)
@@ -36,10 +35,9 @@
  * Added support to use aliases with Tuples (SPARKC-125)
 
 ********************************************************************************
-=======
+
 1.2.4
  * Cassandra native count is performed by `cassandraCount` method (SPARKC-215)
->>>>>>> 8bdfb45c
 
 1.2.3
  * Support for connection compressions configuration (SPARKC-124)
