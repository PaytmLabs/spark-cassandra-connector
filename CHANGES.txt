--- conflicted
+++ resolved
@@ -1,4 +1,3 @@
-<<<<<<< HEAD
 1.5.0 M3 (unreleased)
  * Added ColumRef child class to represent functions calls (SPARKC-280)
  * Warn if Keep_alive_ms is less than spark batch size in streaming (SPARKC-228)
@@ -19,9 +18,8 @@
  * Spark 1.5 initial integration (SPARKC-241)
 
 ********************************************************************************
-=======
+
 1.4.1
->>>>>>> f5a07ee0
  * Let UDTs be converted from GenericRows (SPARKC-271)
  * Map InetAddress and UUID to string and store it as StringType in Spark SQL (SPARKC-259)
  * VarInt Column is converted to decimal stored in Spark SQL (SPARKC-266)
