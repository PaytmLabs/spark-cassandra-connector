--- conflicted
+++ resolved
@@ -1,6 +1,8 @@
- * (pulled) Changed default query timeout from 12 seconds to 2 minutes (SPARKC-220)
- * (pulled) Add a configurable delay between subsequent query retries (SPARKC-221)
- * Remove white spaces in c* connection host string (fix by Noorul Islam K M)
+Included from 1.2.5
+   * Changed default query timeout from 12 seconds to 2 minutes (SPARKC-220)
+   * Add a configurable delay between subsequent query retries (SPARKC-221)
+   * Remove white spaces in c* connection host string (fix by Noorul Islam K M)
+   * spark.cassandra.output.throughput_mb_per_sec can now be set to a decimal (SPARKC-226)
 
 1.3.0 RC1
  * Fixed NoSuchElementException when using UDTs in SparkSQL (SPARKC-218)
@@ -45,11 +47,8 @@
 
 1.2.5
  * Changed default query timeout from 12 seconds to 2 minutes (SPARKC-220)
-<<<<<<< HEAD
  * Add a configurable delay between subsequent query retries (SPARKC-221)
-=======
  * spark.cassandra.output.throughput_mb_per_sec can now be set to a decimal (SPARKC-226)
->>>>>>> cf73e631
 
 1.2.4
  * Cassandra native count is performed by `cassandraCount` method (SPARKC-215)
