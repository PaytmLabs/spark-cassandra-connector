--- conflicted
+++ resolved
@@ -1,4 +1,3 @@
-<<<<<<< HEAD
 1.5.0 M2
  * Bump Java Driver to 2.2.0-rc3, Guava to 16.0.1 and test against Cassandra 2.2.1 (SPARKC-229)
  * Includes all patches up to 1.4.0.
@@ -8,11 +7,9 @@
  * Spark 1.5 initial integration (SPARKC-241)
 
 ********************************************************************************
-=======
  * Upgrade integration tests to use Cassandra 2.1.9 and upgrade Java Driver 
    to 2.1.7.1, Spark to 1.4.1 (SPARKC-248)
 
->>>>>>> 68bb1ca6
 1.4.0
  * Fixed broken integration tests (SPARKC-247):
    - Fixed Scala reflection race condition in TupleColumnMapper.
